from __future__ import annotations

import re
import sys
from dataclasses import dataclass
from functools import partial
from pathlib import Path
from typing import TYPE_CHECKING, Any, Callable, Optional, Protocol, Union

import chatlas
import chevron
import narwhals as nw
import sqlalchemy
from shiny import Inputs, Outputs, Session, module, reactive, ui

if TYPE_CHECKING:
    import pandas as pd
    from narwhals.typing import IntoFrame

from .datasource import DataFrameSource, DataSource, SQLAlchemySource


class CreateChatCallback(Protocol):
    def __call__(self, system_prompt: str) -> chatlas.Chat: ...


@dataclass
class QueryChatConfig:
    """
    Configuration class for querychat.
    """

    data_source: DataSource
    system_prompt: str
    greeting: Optional[str]
    create_chat_callback: CreateChatCallback


class QueryChat:
    """
    An object representing a query chat session. This is created within a Shiny
    server function or Shiny module server function by using
    `querychat.server()`. Use this object to bridge the chat interface with the
    rest of the Shiny app, for example, by displaying the filtered data.
    """

    def __init__(
        self,
        chat: chatlas.Chat,
        sql: Callable[[], str],
        title: Callable[[], Union[str, None]],
        df: Callable[[], pd.DataFrame],
    ):
        """
        Initialize a QueryChat object.

        Args:
            chat: The chat object for the session
            sql: Reactive that returns the current SQL query
            title: Reactive that returns the current title
            df: Reactive that returns the filtered data frame

        """
        self._chat = chat
        self._sql = sql
        self._title = title
        self._df = df

    def chat(self) -> chatlas.Chat:
        """
        Get the chat object for this session.

        Returns:
            The chat object

        """
        return self._chat

    def sql(self) -> str:
        """
        Reactively read the current SQL query that is in effect.

        Returns:
            The current SQL query as a string, or `""` if no query has been set.

        """
        return self._sql()

    def title(self) -> Union[str, None]:
        """
        Reactively read the current title that is in effect. The title is a
        short description of the current query that the LLM provides to us
        whenever it generates a new SQL query. It can be used as a status string
        for the data dashboard.

        Returns:
            The current title as a string, or `None` if no title has been set
            due to no SQL query being set.

        """
        return self._title()

    def df(self) -> pd.DataFrame:
        """
        Reactively read the current filtered data frame that is in effect.

        Returns:
            The current filtered data frame as a pandas DataFrame. If no query
            has been set, this will return the unfiltered data frame from the
            data source.

        """
        return self._df()

    def __getitem__(self, key: str) -> Any:
        """
        Allow access to configuration parameters like a dictionary. For
        backwards compatibility only; new code should use the attributes
        directly instead.
        """
        if key == "chat":  # noqa: SIM116
            return self.chat
        elif key == "sql":
            return self.sql
        elif key == "title":
            return self.title
        elif key == "df":
            return self.df

        raise KeyError(
            f"`QueryChat` does not have a key `'{key}'`. "
            "Use the attributes `chat`, `sql`, `title`, or `df` instead.",
        )


def system_prompt(
    data_source: DataSource,
    data_description: Optional[str | Path] = None,
    extra_instructions: Optional[str | Path] = None,
    categorical_threshold: int = 10,
    prompt_path: Optional[Path] = None,
) -> str:
    """
    Create a system prompt for the chat model based on a data source's schema
    and optional additional context and instructions.

    Parameters
    ----------
    data_source : DataSource
        A data source to generate schema information from
    data_description : str, optional
        Optional description of the data, in plain text or Markdown format
    extra_instructions : str, optional
        Optional additional instructions for the chat model, in plain text or
        Markdown format
    categorical_threshold : int, default=10
        Threshold for determining if a column is categorical based on number of
        unique values
    prompt_path
        Optional `Path` to a custom prompt file. If not provided, the default
        querychat template will be used.

    Returns
    -------
    str
        The system prompt for the chat model.

    """
    # Read the prompt file
    if prompt_path is None:
        # Default to the prompt file in the same directory as this module
        # This allows for easy customization by placing a different prompt.md file there
        prompt_path = Path(__file__).parent / "prompt" / "prompt.md"

    prompt_text = prompt_path.read_text()

    data_description_str: str | None = (
        data_description.read_text()
        if isinstance(data_description, Path)
        else data_description
    )

    extra_instructions_str: str | None = (
        extra_instructions.read_text()
        if isinstance(extra_instructions, Path)
        else extra_instructions
    )

    return chevron.render(
        prompt_text,
        {
            "db_engine": data_source.db_engine,
            "schema": data_source.get_schema(
                categorical_threshold=categorical_threshold,
            ),
            "data_description": data_description_str,
            "extra_instructions": extra_instructions_str,
        },
    )


def df_to_html(df: IntoFrame, maxrows: int = 5) -> str:
    """
    Convert a DataFrame to an HTML table for display in chat.

    Parameters
    ----------
    df : IntoFrame
        The DataFrame to convert
    maxrows : int, default=5
        Maximum number of rows to display

    Returns
    -------
    str
        HTML string representation of the table

    """
    ndf = nw.from_native(df)
    df_short = nw.from_native(df).head(maxrows)

    # Generate HTML table
    table_html = df_short.to_pandas().to_html(
        index=False,
        classes="table table-striped",
    )

    # Add note about truncated rows if needed
    if len(df_short) != len(ndf):
        rows_notice = (
            f"\n\n(Showing only the first {maxrows} rows out of {len(ndf)}.)\n"
        )
    else:
        rows_notice = ""

    return table_html + rows_notice


def init(
    data_source: IntoFrame | sqlalchemy.Engine,
    table_name: str,
<<<<<<< HEAD
    *,
    greeting: Optional[str | Path] = None,
    data_description: Optional[str | Path] = None,
    extra_instructions: Optional[str | Path] = None,
    create_chat_callback: Optional[CreateChatCallback] = None,
    system_prompt_override: Optional[str | Path] = None,
=======
    /,
    *,
    greeting: Optional[str] = None,
    data_description: Optional[str] = None,
    extra_instructions: Optional[str] = None,
    prompt_path: Optional[Path] = None,
    system_prompt_override: Optional[str] = None,
    create_chat_callback: Optional[CreateChatCallback] = None,
>>>>>>> 100c300a
) -> QueryChatConfig:
    """
    Initialize querychat with any compliant data source.

    Parameters
    ----------
    data_source : IntoFrame | sqlalchemy.Engine
        Either a Narwhals-compatible data frame (e.g., Polars or Pandas) or a
        SQLAlchemy engine containing the table to query against.
    table_name : str
        If a data_source is a data frame, a name to use to refer to the table in
        SQL queries (usually the variable name of the data frame, but it doesn't
        have to be). If a data_source is a SQLAlchemy engine, the table_name is
        the name of the table in the database to query against.
<<<<<<< HEAD
    greeting : str | Path, optional
        A string in Markdown format, containing the initial message.
        If a pathlib.Path object is passed,
        querychat will read the contents of the path into a string with `.read_text()`.
    data_description : str | Path, optional
        Description of the data in plain text or Markdown.
        If a pathlib.Path object is passed,
        querychat will read the contents of the path into a string with `.read_text()`.
    extra_instructions : str | Path, optional
        Additional instructions for the chat model.
        If a pathlib.Path object is passed,
        querychat will read the contents of the path into a string with `.read_text()`.
=======
    greeting : str, optional
        A string in Markdown format, containing the initial message
    data_description : str, optional
        Description of the data in plain text or Markdown
    extra_instructions : str, optional
        Additional instructions for the chat model
    prompt_path : Path, optional
        Path to a custom prompt file. If not provided, the default querychat
        template will be used. This should be a Markdown file that contains the
        system prompt template. The mustache template can use the following
        variables:
        - `{{db_engine}}`: The database engine used (e.g., "DuckDB")
        - `{{schema}}`: The schema of the data source, generated by
          `data_source.get_schema()`
        - `{{data_description}}`: The optional data description provided
        - `{{extra_instructions}}`: Any additional instructions provided
    system_prompt_override : str, optional
        A custom system prompt to use instead of the default. If provided,
        `data_description`, `extra_instructions`, and `prompt_path` will be
        silently ignored.
>>>>>>> 100c300a
    create_chat_callback : CreateChatCallback, optional
        A function that creates a chat object

    Returns
    -------
    QueryChatConfig
        A QueryChatConfig object that can be passed to server()

    """
    # Validate table name (must begin with letter, contain only letters, numbers, underscores)
    if not re.match(r"^[a-zA-Z][a-zA-Z0-9_]*$", table_name):
        raise ValueError(
            "Table name must begin with a letter and contain only letters, numbers, and underscores",
        )

    data_source_obj: DataSource
    if isinstance(data_source, sqlalchemy.Engine):
        data_source_obj = SQLAlchemySource(data_source, table_name)
    else:
        data_source_obj = DataFrameSource(
            nw.from_native(data_source).to_pandas(),
            table_name,
        )
    # Process greeting
    if greeting is None:
        print(
            "Warning: No greeting provided; the LLM will be invoked at conversation start to generate one. "
            "For faster startup, lower cost, and determinism, please save a greeting and pass it to init().",
            file=sys.stderr,
        )

<<<<<<< HEAD
    # quality of life improvement to do the Path.read_text() for user or pass along the string
    greeting_str: str | None = (
        greeting.read_text() if isinstance(greeting, Path) else greeting
=======
    # Create the system prompt, or use the override
    _system_prompt = system_prompt_override or system_prompt(
        data_source_obj,
        data_description,
        extra_instructions,
        prompt_path=prompt_path,
>>>>>>> 100c300a
    )

    # Create the system prompt, or use the override
    if isinstance(system_prompt_override, Path):
        system_prompt_ = system_prompt_override.read_text()
    else:
        system_prompt_ = system_prompt_override or system_prompt(
            data_source_obj,
            data_description,
            extra_instructions,
        )

    # Default chat function if none provided
    create_chat_callback = create_chat_callback or partial(
        chatlas.ChatOpenAI,
        model="gpt-4.1",
    )

    return QueryChatConfig(
        data_source=data_source_obj,
        system_prompt=system_prompt_,
        greeting=greeting_str,
        create_chat_callback=create_chat_callback,
    )


@module.ui
def mod_ui() -> ui.TagList:
    """
    Create the UI for the querychat component.

    Parameters
    ----------
    id : str
        The module ID

    Returns
    -------
    ui.TagList
        A UI component.

    """
    # Include CSS
    css_path = Path(__file__).parent / "static" / "css" / "styles.css"

    return ui.TagList(
        ui.include_css(css_path),
        # Chat interface goes here - placeholder for now
        # This would need to be replaced with actual chat UI components
        ui.chat_ui("chat"),
    )


def sidebar(
    id: str,
    width: int = 400,
    height: str = "100%",
    **kwargs,
) -> ui.Sidebar:
    """
    Create a sidebar containing the querychat UI.

    Parameters
    ----------
    id : str
        The module ID.
    width : int, default=400
        Width of the sidebar in pixels.
    height : str, default="100%"
        Height of the sidebar.
    **kwargs
        Additional arguments to pass to the sidebar component.

    Returns
    -------
    ui.Sidebar
        A sidebar UI component.

    """
    return ui.sidebar(
        mod_ui(id),
        width=width,
        height=height,
        **kwargs,
    )


@module.server
def mod_server(  # noqa: D417
    input: Inputs,
    output: Outputs,
    session: Session,
    querychat_config: QueryChatConfig,
) -> QueryChat:
    """
    Initialize the querychat server.

    Parameters
    ----------
    querychat_config : QueryChatConfig
        Configuration object from init().

    Returns
    -------
    dict[str, Any]
        A dictionary with reactive components:
            - sql: A reactive that returns the current SQL query.
            - title: A reactive that returns the current title.
            - df: A reactive that returns the filtered data frame.
            - chat: The chat object.

    """

    @reactive.effect
    def _():
        # This will be triggered when the module is initialized
        # Here we would set up the chat interface, initialize the chat model, etc.
        pass

    # Extract config parameters
    data_source = querychat_config.data_source
    system_prompt = querychat_config.system_prompt
    greeting = querychat_config.greeting
    create_chat_callback = querychat_config.create_chat_callback

    # Reactive values to store state
    current_title = reactive.value[Union[str, None]](None)
    current_query = reactive.value("")

    @reactive.calc
    def filtered_df():
        if current_query.get() == "":
            return data_source.get_data()
        else:
            return data_source.execute_query(current_query.get())

    # This would handle appending messages to the chat UI
    async def append_output(text):
        async with chat_ui.message_stream_context() as msgstream:
            await msgstream.append(text)

    # The function that updates the dashboard with a new SQL query
    async def update_dashboard(query: str, title: str):
        """
        Modify the data presented in the data dashboard, based on the given SQL query,
        and also updates the title.

        Parameters
        ----------
        query : str
            A DuckDB SQL query; must be a SELECT statement.
        title : str
            A title to display at the top of the data dashboard, summarizing the intent of the SQL query.

        """
        await append_output(f"\n```sql\n{query}\n```\n\n")

        try:
            # Try the query to see if it errors
            data_source.execute_query(query)
        except Exception as e:
            error_msg = str(e)
            await append_output(f"> Error: {error_msg}\n\n")
            raise e

        if query is not None:
            current_query.set(query)
        if title is not None:
            current_title.set(title)

    # Function to perform a SQL query and return results as JSON
    async def query(query: str):
        """
        Perform a SQL query on the data, and return the results as JSON.

        Parameters
        ----------
        query
            A DuckDB SQL query; must be a SELECT statement.

        """
        await append_output(f"\n```sql\n{query}\n```\n\n")

        try:
            result_df = data_source.execute_query(query)
        except Exception as e:
            error_msg = str(e)
            await append_output(f"> Error: {error_msg}\n\n")
            raise e

        tbl_html = df_to_html(result_df, maxrows=5)
        await append_output(f"{tbl_html}\n\n")

        return result_df.to_json(orient="records")

    chat_ui = ui.Chat("chat")

    # Initialize the chat with the system prompt
    # This is a placeholder - actual implementation would depend on chatlas
    chat = create_chat_callback(system_prompt=system_prompt)
    chat.register_tool(update_dashboard)
    chat.register_tool(query)

    # Register tools with the chat
    # This is a placeholder - actual implementation would depend on chatlas
    # chat.register_tool("update_dashboard", update_dashboard)
    # chat.register_tool("query", query)

    # Add greeting if provided
    if greeting and any(len(g) > 0 for g in greeting.split("\n")):
        # Display greeting in chat UI
        pass
    else:
        # Generate greeting using the chat model
        pass

    # Handle user input
    @chat_ui.on_user_submit
    async def _(user_input: str):
        stream = await chat.stream_async(user_input, echo="none")
        await chat_ui.append_message_stream(stream)

    @reactive.effect
    async def greet_on_startup():
        if querychat_config.greeting:
            await chat_ui.append_message(greeting)
        elif querychat_config.greeting is None:
            stream = await chat.stream_async(
                "Please give me a friendly greeting. Include a few sample prompts in a two-level bulleted list.",
                echo="none",
            )
            await chat_ui.append_message_stream(stream)

    # Return the interface for other components to use
    return QueryChat(chat, current_query.get, current_title.get, filtered_df)<|MERGE_RESOLUTION|>--- conflicted
+++ resolved
@@ -239,23 +239,13 @@
 def init(
     data_source: IntoFrame | sqlalchemy.Engine,
     table_name: str,
-<<<<<<< HEAD
     *,
     greeting: Optional[str | Path] = None,
     data_description: Optional[str | Path] = None,
     extra_instructions: Optional[str | Path] = None,
-    create_chat_callback: Optional[CreateChatCallback] = None,
-    system_prompt_override: Optional[str | Path] = None,
-=======
-    /,
-    *,
-    greeting: Optional[str] = None,
-    data_description: Optional[str] = None,
-    extra_instructions: Optional[str] = None,
     prompt_path: Optional[Path] = None,
     system_prompt_override: Optional[str] = None,
     create_chat_callback: Optional[CreateChatCallback] = None,
->>>>>>> 100c300a
 ) -> QueryChatConfig:
     """
     Initialize querychat with any compliant data source.
@@ -270,7 +260,6 @@
         SQL queries (usually the variable name of the data frame, but it doesn't
         have to be). If a data_source is a SQLAlchemy engine, the table_name is
         the name of the table in the database to query against.
-<<<<<<< HEAD
     greeting : str | Path, optional
         A string in Markdown format, containing the initial message.
         If a pathlib.Path object is passed,
@@ -283,13 +272,6 @@
         Additional instructions for the chat model.
         If a pathlib.Path object is passed,
         querychat will read the contents of the path into a string with `.read_text()`.
-=======
-    greeting : str, optional
-        A string in Markdown format, containing the initial message
-    data_description : str, optional
-        Description of the data in plain text or Markdown
-    extra_instructions : str, optional
-        Additional instructions for the chat model
     prompt_path : Path, optional
         Path to a custom prompt file. If not provided, the default querychat
         template will be used. This should be a Markdown file that contains the
@@ -304,7 +286,6 @@
         A custom system prompt to use instead of the default. If provided,
         `data_description`, `extra_instructions`, and `prompt_path` will be
         silently ignored.
->>>>>>> 100c300a
     create_chat_callback : CreateChatCallback, optional
         A function that creates a chat object
 
@@ -336,18 +317,9 @@
             file=sys.stderr,
         )
 
-<<<<<<< HEAD
     # quality of life improvement to do the Path.read_text() for user or pass along the string
     greeting_str: str | None = (
         greeting.read_text() if isinstance(greeting, Path) else greeting
-=======
-    # Create the system prompt, or use the override
-    _system_prompt = system_prompt_override or system_prompt(
-        data_source_obj,
-        data_description,
-        extra_instructions,
-        prompt_path=prompt_path,
->>>>>>> 100c300a
     )
 
     # Create the system prompt, or use the override
@@ -358,6 +330,7 @@
             data_source_obj,
             data_description,
             extra_instructions,
+            prompt_path=prompt_path,
         )
 
     # Default chat function if none provided

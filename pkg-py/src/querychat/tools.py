from __future__ import annotations

from pathlib import Path
<<<<<<< HEAD
from typing import TYPE_CHECKING, Any, Callable, Protocol, runtime_checkable
=======
from typing import TYPE_CHECKING, TypedDict
>>>>>>> c5e63ed0

import chevron
from chatlas import ContentToolResult, Tool
from shinychat.types import ToolResultDisplay

from ._icons import bs_icon
from ._utils import df_to_html, querychat_tool_starts_open

if TYPE_CHECKING:
    from collections.abc import Callable

    from ._datasource import DataSource


<<<<<<< HEAD
@runtime_checkable
class ReactiveString(Protocol):
    """Protocol for a reactive string value."""

    def set(self, value: str) -> Any: ...


@runtime_checkable
class ReactiveStringOrNone(Protocol):
    """Protocol for a reactive string (or None) value."""

    def set(self, value: str | None) -> Any: ...
=======
class UpdateDashboardData(TypedDict):
    """
    Data passed to update_dashboard callback.

    This TypedDict defines the structure of data passed to the
    `tool_update_dashboard` callback function when the LLM requests an update to
    the dashboard's data based on a SQL query.

    Attributes
    ----------
    query
        The SQL query string to execute for filtering/sorting the dashboard.
    title
        A descriptive title for the query, typically displayed in the UI.

    Examples
    --------
    ```python
    import pandas as pd
    from querychat import QueryChat
    from querychat.types import UpdateDashboardData


    def log_update(data: UpdateDashboardData):
        print(f"Executing: {data['query']}")
        print(f"Title: {data['title']}")


    df = pd.DataFrame({"a": [1, 2, 3], "b": [4, 5, 6]})
    qc = QueryChat(df, "my_data")
    client = qc.client(update_dashboard=log_update)
    ```

    """

    query: str
    title: str
>>>>>>> c5e63ed0


def _read_prompt_template(filename: str, **kwargs) -> str:
    """Read and interpolate a prompt template file."""
    template_path = Path(__file__).parent / "prompts" / filename
    template = template_path.read_text()
    return chevron.render(template, kwargs)


def _update_dashboard_impl(
    data_source: DataSource,
    update_fn: Callable[[UpdateDashboardData], None],
) -> Callable[[str, str], ContentToolResult]:
    """Create the implementation function for updating the dashboard."""

    def update_dashboard(query: str, title: str) -> ContentToolResult:
        error = None
        markdown = f"```sql\n{query}\n```"
        value = "Dashboard updated. Use `query` tool to review results, if needed."

        try:
            # Test the query but don't execute it yet
            data_source.execute_query(query)

            # Add Apply Filter button
            button_html = f"""<button
                class="btn btn-outline-primary btn-sm float-end mt-3 querychat-update-dashboard-btn"
                data-query="{query}"
                data-title="{title}">
                Apply Filter
            </button>"""

            # Call the callback with TypedDict data on success
            update_fn({"query": query, "title": title})

        except Exception as e:
            error = str(e)
            markdown += f"\n\n> Error: {error}"
            return ContentToolResult(value=markdown, error=e)

        # Return ContentToolResult with display metadata
        return ContentToolResult(
            value=value,
            extra={
                "display": ToolResultDisplay(
                    markdown=markdown + f"\n\n{button_html}",
                    title=title,
                    show_request=False,
                    open=querychat_tool_starts_open("update"),
                    icon=bs_icon("funnel-fill"),
                ),
            },
        )

    return update_dashboard


def tool_update_dashboard(
    data_source: DataSource,
    update_fn: Callable[[UpdateDashboardData], None],
) -> Tool:
    """
    Create a tool that modifies the data presented in the dashboard based on the SQL query.

    Parameters
    ----------
    data_source
        The data source to query against
    update_fn
        Callback function to call with UpdateDashboardData when update succeeds

    Returns
    -------
    Tool
        A tool that can be registered with chatlas

    """
    impl = _update_dashboard_impl(data_source, update_fn)

    description = _read_prompt_template(
        "tool-update-dashboard.md",
        db_type=data_source.get_db_type(),
    )
    impl.__doc__ = description

    return Tool.from_func(
        impl,
        name="querychat_update_dashboard",
        annotations={"title": "Update Dashboard"},
    )


def _reset_dashboard_impl(
    reset_fn: Callable[[], None],
) -> Callable[[], ContentToolResult]:
    """Create the implementation function for resetting the dashboard."""

    def reset_dashboard() -> ContentToolResult:
        # Call the callback to reset
        reset_fn()

        # Add Reset Filter button
        button_html = """<button
            class="btn btn-outline-primary btn-sm float-end mt-3 querychat-update-dashboard-btn"
            data-query=""
            data-title="">
            Reset Filter
        </button>"""

        # Return ContentToolResult with display metadata
        return ContentToolResult(
            value="The dashboard has been reset to show all data.",
            extra={
                "display": ToolResultDisplay(
                    markdown=button_html,
                    title=None,
                    show_request=False,
                    open=querychat_tool_starts_open("reset"),
                    icon=bs_icon("arrow-counterclockwise"),
                ),
            },
        )

    return reset_dashboard


def tool_reset_dashboard(
    reset_fn: Callable[[], None],
) -> Tool:
    """
    Create a tool that resets the dashboard to show all data.

    Parameters
    ----------
    reset_fn
        Callback function to call when reset is invoked

    Returns
    -------
    Tool
        A tool that can be registered with chatlas

    """
    impl = _reset_dashboard_impl(reset_fn)

    description = _read_prompt_template("tool-reset-dashboard.md")
    impl.__doc__ = description

    return Tool.from_func(
        impl,
        name="querychat_reset_dashboard",
        annotations={"title": "Reset Dashboard"},
    )


def _query_impl(data_source: DataSource) -> Callable[[str, str], ContentToolResult]:
    """Create the implementation function for querying data."""

    def query(query: str, _intent: str = "") -> ContentToolResult:
        error = None
        markdown = f"```sql\n{query}\n```"
        value = None

        try:
            result_df = data_source.execute_query(query)
            value = result_df.to_dict(orient="records")

            # Format table results
            tbl_html = df_to_html(result_df, maxrows=5)
            markdown += "\n\n" + str(tbl_html)

        except Exception as e:
            error = str(e)
            markdown += f"\n\n> Error: {error}"
            return ContentToolResult(value=markdown, error=e)

        # Return ContentToolResult with display metadata
        return ContentToolResult(
            value=value,
            extra={
                "display": ToolResultDisplay(
                    markdown=markdown,
                    show_request=False,
                    open=querychat_tool_starts_open("query"),
                    icon=bs_icon("table"),
                ),
            },
        )

    return query


def tool_query(data_source: DataSource) -> Tool:
    """
    Create a tool that performs a SQL query on the data.

    Parameters
    ----------
    data_source
        The data source to query against

    Returns
    -------
    Tool
        A tool that can be registered with chatlas

    """
    impl = _query_impl(data_source)

    description = _read_prompt_template(
        "tool-query.md", db_type=data_source.get_db_type()
    )
    impl.__doc__ = description

    return Tool.from_func(
        impl,
        name="querychat_query",
        annotations={"title": "Query Data"},
    )<|MERGE_RESOLUTION|>--- conflicted
+++ resolved
@@ -1,11 +1,7 @@
 from __future__ import annotations
 
 from pathlib import Path
-<<<<<<< HEAD
-from typing import TYPE_CHECKING, Any, Callable, Protocol, runtime_checkable
-=======
-from typing import TYPE_CHECKING, TypedDict
->>>>>>> c5e63ed0
+from typing import TYPE_CHECKING, Any, Protocol, TypedDict, runtime_checkable
 
 import chevron
 from chatlas import ContentToolResult, Tool
@@ -20,7 +16,6 @@
     from ._datasource import DataSource
 
 
-<<<<<<< HEAD
 @runtime_checkable
 class ReactiveString(Protocol):
     """Protocol for a reactive string value."""
@@ -33,7 +28,8 @@
     """Protocol for a reactive string (or None) value."""
 
     def set(self, value: str | None) -> Any: ...
-=======
+
+
 class UpdateDashboardData(TypedDict):
     """
     Data passed to update_dashboard callback.
@@ -71,7 +67,6 @@
 
     query: str
     title: str
->>>>>>> c5e63ed0
 
 
 def _read_prompt_template(filename: str, **kwargs) -> str:

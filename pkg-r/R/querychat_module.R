# Main module UI function
mod_ui <- function(id, ...) {
  ns <- shiny::NS(id)
  htmltools::tagList(
    htmltools::htmlDependency(
      "querychat",
      version = "0.0.1",
      package = "querychat",
      src = "htmldep",
      script = "querychat.js",
      stylesheet = "styles.css"
    ),
    shinychat::chat_ui(
      ns("chat"),
      height = "100%",
      class = "querychat",
      ...
    )
  )
}

# Main module server function
mod_server <- function(
  id,
  data_source,
  greeting,
  client,
  enable_bookmarking = FALSE
) {
  shiny::moduleServer(id, function(input, output, session) {
    current_title <- shiny::reactiveVal(NULL, label = "current_title")
    current_query <- shiny::reactiveVal("", label = "current_query")
    has_greeted <- shiny::reactiveVal(FALSE, label = "has_greeted")
    filtered_df <- shiny::reactive(label = "filtered_df", {
      execute_query(data_source, query = DBI::SQL(current_query()))
    })

    append_output <- function(...) {
      txt <- paste0(...)
      shinychat::chat_append_message(
        "chat",
        list(role = "assistant", content = txt),
        chunk = TRUE,
        operation = "append",
        session = session
      )
    }

    reset_query <- function() {
      current_query("")
      current_title(NULL)
      querychat_tool_result(action = "reset")
    }

    # Set up the chat object for this session
    chat <- client$clone()
    chat$register_tool(
      tool_update_dashboard(data_source, current_query, current_title)
    )
    chat$register_tool(tool_query(data_source))
    chat$register_tool(tool_reset_dashboard(reset_query))

    # Prepopulate the chat UI with a welcome message that appears to be from the
    # chat model (but is actually hard-coded). This is just for the user, not for
    # the chat model to see.
<<<<<<< HEAD
    greeting_content <- if (!is.null(greeting) && any(nzchar(greeting))) {
      greeting
    } else {
      # Generate greeting on the fly if none provided
      cli::cli_warn(c(
        "No greeting provided; generating one now. This adds latency and cost.",
        "i" = "Consider using $generate_greeting() to create a reusable greeting."
      ))
      chat_temp <- client$clone()
      prompt <- "Please give me a friendly greeting. Include a few sample prompts in a two-level bulleted list."
      chat_temp$stream_async(prompt)
    }
=======
    shiny::observe(label = "greet_on_startup", {
      if (has_greeted()) {
        return()
      }

      greeting_content <- if (!is.null(greeting) && any(nzchar(greeting))) {
        greeting
      } else {
        rlang::warn(c(
          "No greeting provided to `QueryChat()`. Using the LLM `client` to generate one now.",
          "i" = "For faster startup, lower cost, and determinism, consider providing a greeting to `QueryChat()` and `$generate_greeting()` to generate one beforehand."
        ))
        chat$stream_async(GREETING_PROMPT)
      }
>>>>>>> f58df05e

      shinychat::chat_append("chat", greeting_content)
      has_greeted(TRUE)
    })

    append_stream_task <- shiny::ExtendedTask$new(
      function(client, user_input) {
        stream <- client$stream_async(
          user_input,
          stream = "content"
        )

        p <- promises::promise_resolve(stream)
        promises::then(p, function(stream) {
          shinychat::chat_append("chat", stream)
        })
      }
    )

    shiny::observeEvent(input$chat_user_input, label = "on_chat_user_input", {
      append_stream_task$invoke(chat, input$chat_user_input)
    })

    shiny::observeEvent(input$chat_update, label = "on_chat_update", {
      current_query(input$chat_update$query)
      current_title(input$chat_update$title)
    })

    if (enable_bookmarking) {
      shinychat::chat_restore("chat", chat, session = session)

      shiny::onBookmark(function(state) {
        state$values$querychat_sql <- current_query()
        state$values$querychat_title <- current_title()
        state$values$querychat_has_greeted <- has_greeted()
      })

      shiny::onRestore(function(state) {
        if (!is.null(state$values$querychat_sql)) {
          current_query(state$values$querychat_sql)
        }
        if (!is.null(state$values$querychat_title)) {
          current_title(state$values$querychat_title)
        }
        if (!is.null(state$values$querychat_has_greeted)) {
          has_greeted(state$values$querychat_has_greeted)
        }
      })
    }

    list(
      client = chat,
      sql = current_query,
      title = current_title,
      df = filtered_df
    )
  })
}


GREETING_PROMPT <- "Please give me a friendly greeting. Include a few sample prompts in a two-level bulleted list."<|MERGE_RESOLUTION|>--- conflicted
+++ resolved
@@ -63,20 +63,6 @@
     # Prepopulate the chat UI with a welcome message that appears to be from the
     # chat model (but is actually hard-coded). This is just for the user, not for
     # the chat model to see.
-<<<<<<< HEAD
-    greeting_content <- if (!is.null(greeting) && any(nzchar(greeting))) {
-      greeting
-    } else {
-      # Generate greeting on the fly if none provided
-      cli::cli_warn(c(
-        "No greeting provided; generating one now. This adds latency and cost.",
-        "i" = "Consider using $generate_greeting() to create a reusable greeting."
-      ))
-      chat_temp <- client$clone()
-      prompt <- "Please give me a friendly greeting. Include a few sample prompts in a two-level bulleted list."
-      chat_temp$stream_async(prompt)
-    }
-=======
     shiny::observe(label = "greet_on_startup", {
       if (has_greeted()) {
         return()
@@ -85,13 +71,12 @@
       greeting_content <- if (!is.null(greeting) && any(nzchar(greeting))) {
         greeting
       } else {
-        rlang::warn(c(
+        cli::cli_warn(c(
           "No greeting provided to `QueryChat()`. Using the LLM `client` to generate one now.",
           "i" = "For faster startup, lower cost, and determinism, consider providing a greeting to `QueryChat()` and `$generate_greeting()` to generate one beforehand."
         ))
         chat$stream_async(GREETING_PROMPT)
       }
->>>>>>> f58df05e
 
       shinychat::chat_append("chat", greeting_content)
       has_greeted(TRUE)

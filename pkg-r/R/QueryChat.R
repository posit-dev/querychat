--- conflicted
+++ resolved
@@ -167,17 +167,6 @@
       }
       self$greeting <- greeting
 
-<<<<<<< HEAD
-      if (is.null(greeting)) {
-        cli::cli_warn(c(
-          "No greeting provided; the LLM will be invoked at conversation start to generate one.",
-          "*" = "For faster startup, lower cost, and determinism, please save a greeting and pass it to QueryChat$new().",
-          "i" = "You can generate a greeting with $generate_greeting()."
-        ))
-      }
-
-=======
->>>>>>> 5d87b53d
       prompt <- create_system_prompt(
         private$.data_source,
         data_description = data_description,

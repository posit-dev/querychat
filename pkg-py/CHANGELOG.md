--- conflicted
+++ resolved
@@ -5,16 +5,14 @@
 The format is based on [Keep a Changelog](https://keepachangelog.com/en/1.1.0/),
 and this project adheres to [Semantic Versioning](https://semver.org/spec/v2.0.0.html).
 
-<<<<<<< HEAD
 ## [UNRELEASED]
 
 * Added rich tool UI support using shinychat development version and chatlas >= 0.11.1 (#67)
 * Added `querychat_reset_dashboard()` tool for easily resetting the dashboard filters (#81)
-=======
+
 ## [0.2.2] - 2025-09-04
 
 * Fixed another issue with data sources that aren't already narwhals DataFrames (#83)
->>>>>>> e46bc0f8
 
 ## [0.2.1] - 2025-09-04
 

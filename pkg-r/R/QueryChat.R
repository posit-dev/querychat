#' QueryChat: Interactive Data Querying with Natural Language
#'
#' @description
#' `QueryChat` is an R6 class built on Shiny, shinychat, and ellmer to enable
#' interactive querying of data using natural language. It leverages large
#' language models (LLMs) to translate user questions into SQL queries, execute
#' them against a data source (data frame or database), and various ways of
#' accessing/displaying the results.
#'
#'
#' @details
#' The `QueryChat` class takes your data (a data frame or database connection)
#' as input and provides methods to:
#' - Generate a chat UI for natural language queries (e.g., `$app()`, `$sidebar()`)
#' - Initialize server logic that returns session-specific reactive values (via `$server()`)
#' - Access reactive data, SQL queries, and titles through the returned server values
#'
#' @section Usage:
#' ```r
#' library(querychat)
#'
#' # Create a QueryChat object
#' qc <- QueryChat$new(mtcars)
#'
#' # Quick start: run a complete app
#' qc$app()
#'
#' # Or build a custom Shiny app
#' ui <- page_sidebar(
#'   qc$sidebar(),
#'   verbatimTextOutput("sql"),
#'   dataTableOutput("data")
#' )
#'
#' server <- function(input, output, session) {
#'   qc_vals <- qc$server()
#'
#'   output$sql <- renderText(qc_vals$sql())
#'   output$data <- renderDataTable(qc_vals$df())
#' }
#'
#' shinyApp(ui, server)
#' ```
#'
#' @export
#' @examples
#' \dontrun{
#' # Basic usage with a data frame
#' qc <- QueryChat$new(mtcars)
#' app <- qc$app()
#'
#' # With a custom greeting
#' greeting <- "Welcome! Ask me about the mtcars dataset."
#' qc <- QueryChat$new(mtcars, greeting = greeting)
#'
#' # With a specific LLM provider
#' qc <- QueryChat$new(mtcars, client = "anthropic/claude-sonnet-4-5")
#'
#' # Generate a greeting for reuse
#' qc <- QueryChat$new(mtcars)
#' greeting <- qc$generate_greeting(echo = "text")
#' # Save greeting for next time
#' writeLines(greeting, "mtcars_greeting.md")
#' }
QueryChat <- R6::R6Class(
  "QueryChat",
  private = list(
    server_values = NULL,
    .data_source = NULL,
    .client = NULL
  ),
  public = list(
    #' @field greeting The greeting message displayed to users.
    greeting = NULL,
    #' @field id The module ID for namespacing.
    id = NULL,

    #' @description
    #' Create a new QueryChat object.
    #'
    #' @param data_source Either a data.frame or a database connection (e.g., DBI
    #'   connection).
    #' @param table_name A string specifying the table name to use in SQL queries.
    #'   If `data_source` is a data.frame, this is the name to refer to it by in
    #'   queries (typically the variable name). If not provided, will be inferred
    #'   from the variable name for data.frame inputs. For database connections,
    #'   this parameter is required.
    #' @param ... Additional arguments (currently unused).
    #' @param id Optional module ID for the QueryChat instance. If not provided,
    #'   will be auto-generated from `table_name`. The ID is used to namespace
    #'   the Shiny module.
    #' @param greeting Optional initial message to display to users. Can be a
    #'   character string (in Markdown format) or a file path. If not provided,
    #'   a greeting will be generated at the start of each conversation using the
    #'   LLM, which adds latency and cost. Use `$generate_greeting()` to create
    #'   a greeting to save and reuse.
    #' @param client Optional chat client. Can be:
    #'   - An [ellmer::Chat] object
    #'   - A string to pass to [ellmer::chat()] (e.g., `"openai/gpt-4o"`)
    #'   - `NULL` (default): Uses the `querychat.client` option, the
    #'     `QUERYCHAT_CLIENT` environment variable, or defaults to
    #'     [ellmer::chat_openai()]
    #' @param data_description Optional description of the data in plain text or
    #'   Markdown. Can be a string or a file path. This provides context to the
    #'   LLM about what the data represents.
    #' @param categorical_threshold For text columns, the maximum number of unique
    #'   values to consider as a categorical variable. Default is 20.
    #' @param extra_instructions Optional additional instructions for the chat
    #'   model in plain text or Markdown. Can be a string or a file path.
    #' @param prompt_template Optional path to or string of a custom prompt
    #'   template file. If not provided, the default querychat template will be
    #'   used. See the package prompts directory for the default template format.
    #' @param cleanup Whether or not to automatically run `$cleanup()` when the
    #'   Shiny session/app stops. By default, cleanup only occurs if `QueryChat`
    #'   gets created within a Shiny session. Set to `TRUE` to always clean up,
    #'   or `FALSE` to never clean up automatically.
    #'
    #' @return A new `QueryChat` object.
    #'
    #' @examples
    #' \dontrun{
    #' # Basic usage
    #' qc <- QueryChat$new(mtcars)
    #'
    #' # With options
    #' qc <- QueryChat$new(
    #'   mtcars,
    #'   greeting = "Welcome to the mtcars explorer!",
    #'   client = "openai/gpt-4o",
    #'   data_description = "Motor Trend car road tests dataset"
    #' )
    #'
    #' # With database
    #' library(DBI)
    #' conn <- dbConnect(RSQLite::SQLite(), ":memory:")
    #' dbWriteTable(conn, "mtcars", mtcars)
    #' qc <- QueryChat$new(conn, "mtcars")
    #' }
    initialize = function(
      data_source,
      table_name = rlang::missing_arg(),
      ...,
      id = NULL,
      greeting = NULL,
      client = NULL,
      data_description = NULL,
      categorical_threshold = 20,
      extra_instructions = NULL,
      prompt_template = NULL,
      cleanup = NA
    ) {
      rlang::check_dots_empty()

      if (rlang::is_missing(table_name) && is.data.frame(data_source)) {
        table_name <- deparse1(substitute(data_source))
      }

      private$.data_source <- normalize_data_source(data_source, table_name)

      # Validate table name
      if (!grepl("^[a-zA-Z][a-zA-Z0-9_]*$", table_name)) {
        cli::cli_abort(
          "Table name must begin with a letter and contain only letters, numbers, and underscores"
        )
      }

      self$id <- id %||% table_name

      if (!is.null(greeting) && file.exists(greeting)) {
        greeting <- paste(readLines(greeting), collapse = "\n")
      }
      self$greeting <- greeting

<<<<<<< HEAD
      if (is.null(greeting)) {
        rlang::warn(c(
          "No greeting provided; the LLM will be invoked at conversation start to generate one.",
          "*" = "For faster startup, lower cost, and determinism, please save a greeting and pass it to QueryChat$new().",
          "i" = "You can generate a greeting with $generate_greeting()."
        ))
      }

      prompt <- get_system_prompt(
=======
      prompt <- create_system_prompt(
>>>>>>> 4029536a
        private$.data_source,
        data_description = data_description,
        categorical_threshold = categorical_threshold,
        extra_instructions = extra_instructions,
        prompt_template = prompt_template
      )

      # Fork and empty chat now so the per-session forks are fast
      client <- as_querychat_client(client)
      private$.client <- client$clone()
      private$.client$set_turns(list())
      private$.client$set_system_prompt(prompt)

      # By default, only close automatically if a Shiny session is active
      if (is.na(cleanup)) {
        cleanup <- !is.null(shiny::getDefaultReactiveDomain())
      }

      if (cleanup) {
        shiny::onStop(function() {
          cli::cli_inform("Closing data source...")
          self$cleanup()
        })
      }
    },

    #' @description
    #' Create and run a Shiny gadget for chatting with data
    #'
    #' Runs a Shiny gadget (designed for interactive use) that provides
    #' a complete interface for chatting with your data using natural language.
    #' If you're looking to deploy this app or run it through some other means,
    #' see `$app_obj()`.
    #'
    #' @param ... Arguments passed to `$app_obj()`.
    #' @param bookmark_store The bookmarking storage method. Passed to
    #'   [shiny::enableBookmarking()]. If `"url"` or `"server"`, the chat state
    #'   (including current query) will be bookmarked. Default is `"url"`.
    #'
    #' @return Invisibly returns a list of session-specific values:
    #'  - `df`: The final filtered data frame
    #'  - `sql`: The final SQL query string
    #'  - `title`: The final title
    #'  - `client`: The session-specific chat client instance
    #'
    #' @examples
    #' \dontrun{
    #' library(querychat)
    #'
    #' qc <- QueryChat$new(mtcars)
    #' qc$app()
    #' }
    #'
    app = function(..., bookmark_store = "url") {
      app <- self$app_obj(..., bookmark_store = bookmark_store)
      vals <- tryCatch(shiny::runGadget(app), interrupt = function(cnd) NULL)
      invisible(vals)
    },

    #' @description
    #' A streamlined Shiny app for chatting with data
    #'
    #' Creates a Shiny app designed for chatting with data, with:
    #' - A sidebar containing the chat interface
    #' - A card displaying the current SQL query
    #' - A card displaying the filtered data table
    #' - A reset button to clear the query
    #'
    #' @param ... Additional arguments (currently unused).
    #' @param bookmark_store The bookmarking storage method. Passed to
    #'  [shiny::enableBookmarking()]. If `"url"` or `"server"`, the chat state
    #'  (including current query) will be bookmarked. Default is `"url"`.
    #'
    #' @return A Shiny app object that can be run with `shiny::runApp()`.
    #'
    #' @examples
    #' \dontrun{
    #' library(querychat)
    #'
    #' qc <- QueryChat$new(mtcars)
    #' app <- qc$app_obj()
    #' shiny::runApp(app)
    #' }
    #'
    app_obj = function(..., bookmark_store = "url") {
      rlang::check_installed("DT")
      rlang::check_installed("bsicons")
      rlang::check_dots_empty()

      table_name <- private$.data_source$table_name

      ui <- function(req) {
        bslib::page_sidebar(
          title = shiny::HTML(sprintf(
            "<span>querychat with <code>%s</code></span>",
            table_name
          )),
          class = "bslib-page-dashboard",
          sidebar = self$sidebar(),
          shiny::useBusyIndicators(pulse = TRUE, spinners = FALSE),
          bslib::card(
            fill = FALSE,
            style = bslib::css(max_height = "33%"),
            bslib::card_header(
              shiny::div(
                class = "hstack",
                shiny::div(
                  bsicons::bs_icon("terminal-fill"),
                  shiny::textOutput("query_title", inline = TRUE)
                ),
                shiny::div(
                  class = "ms-auto",
                  shiny::uiOutput("ui_reset", inline = TRUE)
                )
              )
            ),
            shiny::uiOutput("sql_output")
          ),
          bslib::card(
            full_screen = TRUE,
            bslib::card_header(bsicons::bs_icon("table"), "Data"),
            DT::DTOutput("dt")
          ),
          shiny::actionButton(
            "close_btn",
            label = "",
            class = "btn-close",
            style = "position: fixed; top: 6px; right: 6px;"
          )
        )
      }

      server <- function(input, output, session) {
        # Enable bookmarking if bookmark_store is enabled
        enable_bookmarking <- bookmark_store %in% c("url", "server")
        qc_vals <- self$server(enable_bookmarking = enable_bookmarking)

        output$query_title <- shiny::renderText({
          if (shiny::isTruthy(qc_vals$title())) {
            qc_vals$title()
          } else {
            "SQL Query"
          }
        })

        output$ui_reset <- shiny::renderUI({
          shiny::req(qc_vals$sql())

          shiny::actionButton(
            "reset_query",
            label = "Reset Query",
            class = "btn btn-outline-danger btn-sm lh-1"
          )
        })

        shiny::observeEvent(input$reset_query, label = "on_reset_query", {
          qc_vals$sql("")
          qc_vals$title(NULL)
        })

        output$dt <- DT::renderDT({
          DT::datatable(
            qc_vals$df(),
            fillContainer = TRUE,
            options = list(pageLength = 25, scrollX = TRUE)
          )
        })

        output$sql_output <- shiny::renderUI({
          sql <- if (shiny::isTruthy(qc_vals$sql())) {
            qc_vals$sql()
          } else {
            paste("SELECT * FROM", table_name)
          }

          sql_code <- paste(c("```sql", sql, "```"), collapse = "\n")

          shinychat::output_markdown_stream(
            "sql_code",
            content = sql_code,
            auto_scroll = FALSE,
            width = "100%"
          )
        })

        shiny::observeEvent(input$close_btn, label = "on_close_btn", {
          shiny::stopApp(list(
            df = qc_vals$df(),
            sql = qc_vals$sql(),
            title = qc_vals$title(),
            client = qc_vals$client
          ))
        })
      }

      shiny::shinyApp(ui, server, enableBookmarking = bookmark_store)
    },

    #' @description
    #' Create a sidebar containing the querychat UI.
    #'
    #' This method generates a [bslib::sidebar()] component containing the chat
    #' interface, suitable for use with [bslib::page_sidebar()] or similar layouts.
    #'
    #' @param width Width of the sidebar in pixels. Default is 400.
    #' @param height Height of the sidebar. Default is "100%".
    #' @param ... Additional arguments passed to [bslib::sidebar()].
    #'
    #' @return A [bslib::sidebar()] UI component.
    #'
    #' @examples
    #' \dontrun{
    #' qc <- QueryChat$new(mtcars)
    #'
    #' ui <- page_sidebar(
    #'   qc$sidebar(),
    #'   # Main content here
    #' )
    #' }
    sidebar = function(width = 400, height = "100%", ...) {
      bslib::sidebar(
        width = width,
        height = height,
        class = "querychat-sidebar",
        ...,
        self$ui()
      )
    },

    #' @description
    #' Create the UI for the querychat chat interface.
    #'
    #' This method generates the chat UI component. Typically you'll use
    #' `$sidebar()` instead, which wraps this in a sidebar layout.
    #'
    #' @param ... Additional arguments passed to [shinychat::chat_ui()].
    #'
    #' @return A UI component containing the chat interface.
    #'
    #' @examples
    #' \dontrun{
    #' qc <- QueryChat$new(mtcars)
    #'
    #' ui <- fluidPage(
    #'   qc$ui()
    #' )
    #' }
    ui = function(...) {
      mod_ui(self$id, ...)
    },

    #' @description
    #' Initialize the querychat server logic.
    #'
    #' This method must be called within a Shiny server function. It sets up
    #' the reactive logic for the chat interface and returns session-specific
    #' reactive values.
    #'
    #' @param enable_bookmarking Whether to enable bookmarking for the chat
    #'   state. Default is `FALSE`. When enabled, the chat state (including
    #'   current query, title, and chat history) will be saved and restored
    #'   with Shiny bookmarks. This requires that the Shiny app has bookmarking
    #'   enabled via `shiny::enableBookmarking()` or the `enableBookmarking`
    #'   parameter of `shiny::shinyApp()`.
    #' @param session The Shiny session object.
    #'
    #' @return A list containing session-specific reactive values and the chat
    #'   client with the following elements:
    #'   - `df`: Reactive expression returning the current filtered data frame
    #'   - `sql`: Reactive value for the current SQL query string
    #'   - `title`: Reactive value for the current title
    #'   - `client`: The session-specific chat client instance
    #'
    #' @examples
    #' \dontrun{
    #' qc <- QueryChat$new(mtcars)
    #'
    #' server <- function(input, output, session) {
    #'   qc_vals <- qc$server(enable_bookmarking = TRUE)
    #'
    #'   output$data <- renderDataTable(qc_vals$df())
    #'   output$query <- renderText(qc_vals$sql())
    #'   output$title <- renderText(qc_vals$title() %||% "No Query")
    #' }
    #' }
    server = function(
      enable_bookmarking = FALSE,
      session = shiny::getDefaultReactiveDomain()
    ) {
      if (is.null(session)) {
        cli::cli_abort(
          "$server() must be called within a Shiny server function."
        )
      }

      mod_server(
        self$id,
        data_source = private$.data_source,
        greeting = self$greeting,
        client = private$.client,
        enable_bookmarking = enable_bookmarking
      )
    },

    #' @description
    #' Generate a welcome greeting for the chat.
    #'
    #' By default, `QueryChat$new()` generates a greeting at the start of every
    #' new conversation, which is convenient for getting started and development,
    #' but also might add unnecessary latency and cost. Use this method to
    #' generate a greeting once and save it for reuse.
    #'
    #' @param echo Whether to print the greeting to the console. Options are
    #'   `"none"` (default, no output) or `"output"` (print to console).
    #'
    #' @return The greeting string in Markdown format.
    #'
    #' @examples
    #' \dontrun{
    #' # Create QueryChat object
    #' qc <- QueryChat$new(mtcars)
    #'
    #' # Generate a greeting and save it
    #' greeting <- qc$generate_greeting()
    #' writeLines(greeting, "mtcars_greeting.md")
    #'
    #' # Later, use the saved greeting
    #' qc2 <- QueryChat$new(mtcars, greeting = "mtcars_greeting.md")
    #' }
    generate_greeting = function(echo = c("none", "output")) {
      echo <- match.arg(echo)

      chat <- private$.client$clone()
      chat$set_turns(list())

      as.character(chat$chat(GREETING_PROMPT, echo = echo))
    },

    #' @description
    #' Clean up resources associated with the data source.
    #'
    #' This method releases any resources (e.g., database connections)
    #' associated with the data source. Call this when you are done using
    #' the QueryChat object to avoid resource leaks.
    #'
    #' Note: If `auto_cleanup` was set to `TRUE` in the constructor,
    #'  this will be called automatically when the Shiny app stops.
    #'
    #' @return Invisibly returns `NULL`. Resources are cleaned up internally.
    cleanup = function() {
      if (!is.null(private$.data_source)) {
        private$.data_source$cleanup()
      }
      invisible(NULL)
    }
  ),
  active = list(
    #' @field system_prompt Get the system prompt.
    system_prompt = function() {
      private$.client$get_system_prompt()
    },

    #' @field data_source Get the current data source.
    data_source = function() {
      private$.data_source
    }
  )
)

#' QueryChat convenience functions
#'
#' Convenience functions for wrapping [QueryChat] creation (i.e., `querychat()`)
#' and app launching (i.e., `querychat_app()`).
#'
#' @param data_source Either a data.frame or a database connection (e.g., DBI
#'   connection).
#' @param table_name A string specifying the table name to use in SQL queries.
#'   If `data_source` is a data.frame, this is the name to refer to it by in
#'   queries (typically the variable name). If not provided, will be inferred
#'   from the variable name for data.frame inputs. For database connections,
#'   this parameter is required.
#' @param ... Additional arguments (currently unused).
#' @param id Optional module ID for the QueryChat instance. If not provided,
#'   will be auto-generated from `table_name`. The ID is used to namespace
#'   the Shiny module.
#' @param greeting Optional initial message to display to users. Can be a
#'   character string (in Markdown format) or a file path. If not provided,
#'   a greeting will be generated at the start of each conversation using the
#'   LLM, which adds latency and cost. Use `$generate_greeting()` to create
#'   a greeting to save and reuse.
#' @param client Optional chat client. Can be:
#'   - An [ellmer::Chat] object
#'   - A string to pass to [ellmer::chat()] (e.g., `"openai/gpt-4o"`)
#'   - `NULL` (default): Uses the `querychat.client` option, the
#'     `QUERYCHAT_CLIENT` environment variable, or defaults to
#'     [ellmer::chat_openai()]
#' @param data_description Optional description of the data in plain text or
#'   Markdown. Can be a string or a file path. This provides context to the
#'   LLM about what the data represents.
#' @param categorical_threshold For text columns, the maximum number of unique
#'   values to consider as a categorical variable. Default is 20.
#' @param extra_instructions Optional additional instructions for the chat
#'   model in plain text or Markdown. Can be a string or a file path.
#' @param prompt_template Optional path to or string of a custom prompt
#'   template file. If not provided, the default querychat template will be
#'   used. See the package prompts directory for the default template format.
#' @param cleanup Whether or not to automatically run `$cleanup()` when the
#'   Shiny session/app stops. By default, cleanup only occurs if `QueryChat`
#'   gets created within a Shiny session. Set to `TRUE` to always clean up,
#'   or `FALSE` to never clean up automatically.
#'
#' @return A `QueryChat` object. See [QueryChat] for available methods.
#'
#' @rdname querychat-convenience
#'
#' @export
#' @examples
#' \dontrun{
#' # Quick start - chat with mtcars dataset in one line
#' querychat_app(mtcars)
#'
#' # Add options
#' querychat_app(
#'   mtcars,
#'   greeting = "Welcome to the mtcars explorer!",
#'   client = "openai/gpt-4o"
#' )
#'
#' # Chat with a database table (table_name required)
#' library(DBI)
#' conn <- dbConnect(RSQLite::SQLite(), ":memory:")
#' dbWriteTable(conn, "mtcars", mtcars)
#' querychat_app(conn, "mtcars")
#'
#' # Create QueryChat class object
#' qc <- querychat(mtcars)
#'
#' # Run the app later
#' qc$app()
#'
#' }
querychat <- function(
  data_source,
  table_name = rlang::missing_arg(),
  ...,
  id = NULL,
  greeting = NULL,
  client = NULL,
  data_description = NULL,
  categorical_threshold = 20,
  extra_instructions = NULL,
  prompt_template = NULL,
  cleanup = NA
) {
  if (rlang::is_missing(table_name) && is.data.frame(data_source)) {
    table_name <- deparse1(substitute(data_source))
  }

  QueryChat$new(
    data_source = data_source,
    table_name = table_name,
    ...,
    id = id,
    greeting = greeting,
    client = client,
    data_description = data_description,
    categorical_threshold = categorical_threshold,
    extra_instructions = extra_instructions,
    prompt_template = prompt_template,
    cleanup = cleanup
  )
}

#' @rdname querychat-convenience
#' @param bookmark_store The bookmarking storage method. Passed to
#'   [shiny::enableBookmarking()]. If `"url"` or `"server"`, the chat state
#'   (including current query) will be bookmarked. Default is `"url"`.
#' @return Invisibly returns the chat object after the app stops.
#'
#' @export
querychat_app <- function(
  data_source,
  table_name = rlang::missing_arg(),
  ...,
  id = NULL,
  greeting = NULL,
  client = NULL,
  data_description = NULL,
  categorical_threshold = 20,
  extra_instructions = NULL,
  prompt_template = NULL,
  cleanup = TRUE,
  bookmark_store = "url"
) {
  if (rlang::is_missing(table_name) && is.data.frame(data_source)) {
    table_name <- deparse1(substitute(data_source))
  }

  qc <- QueryChat$new(
    data_source = data_source,
    table_name = table_name,
    ...,
    id = id,
    greeting = greeting,
    client = client,
    data_description = data_description,
    categorical_threshold = categorical_threshold,
    extra_instructions = extra_instructions,
    prompt_template = prompt_template,
    cleanup = cleanup
  )

  qc$app(bookmark_store = bookmark_store)
}

normalize_data_source <- function(data_source, table_name) {
  if (is_data_source(data_source)) {
    return(data_source)
  }

  if (is.data.frame(data_source)) {
    return(DataFrameSource$new(data_source, table_name))
  }

  if (inherits(data_source, "DBIConnection")) {
    return(DBISource$new(data_source, table_name))
  }

  rlang::abort(
    paste0(
      "`data_source` must be a DataSource, data.frame, or DBIConnection. ",
      "Got: ",
      paste(class(data_source), collapse = ", ")
    )
  )
}<|MERGE_RESOLUTION|>--- conflicted
+++ resolved
@@ -171,19 +171,7 @@
       }
       self$greeting <- greeting
 
-<<<<<<< HEAD
-      if (is.null(greeting)) {
-        rlang::warn(c(
-          "No greeting provided; the LLM will be invoked at conversation start to generate one.",
-          "*" = "For faster startup, lower cost, and determinism, please save a greeting and pass it to QueryChat$new().",
-          "i" = "You can generate a greeting with $generate_greeting()."
-        ))
-      }
-
-      prompt <- get_system_prompt(
-=======
       prompt <- create_system_prompt(
->>>>>>> 4029536a
         private$.data_source,
         data_description = data_description,
         categorical_threshold = categorical_threshold,
@@ -712,11 +700,10 @@
     return(DBISource$new(data_source, table_name))
   }
 
-  rlang::abort(
+  cli::cli_abort(
     paste0(
       "`data_source` must be a DataSource, data.frame, or DBIConnection. ",
-      "Got: ",
-      paste(class(data_source), collapse = ", ")
+      "Got: ", class(data_source)[1]
     )
   )
 }
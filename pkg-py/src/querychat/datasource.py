--- conflicted
+++ resolved
@@ -74,11 +74,7 @@
         self._conn = duckdb.connect(database=":memory:")
         self._df = nw.from_native(df)
         self._table_name = table_name
-<<<<<<< HEAD
-        # TODO: If the data frame is already SQL-backed, maybe we shouldn't be making a new copy here.
-=======
         # TODO(@gadenbuie): If the data frame is already SQL-backed, maybe we shouldn't be making a new copy here.
->>>>>>> e46bc0f8
         self._conn.register(table_name, self._df.lazy().collect().to_pandas())
 
     def get_schema(self, *, categorical_threshold: int) -> str:
@@ -95,7 +91,6 @@
 
         """
         schema = [f"Table: {self._table_name}", "Columns:"]
-        ndf = self._df
 
         # Ensure we're working with a DataFrame, not a LazyFrame
         ndf = (
@@ -163,10 +158,7 @@
             The complete dataset as a pandas DataFrame
 
         """
-<<<<<<< HEAD
-=======
         # TODO(@gadenbuie): This should just return `self._df` and not a pandas DataFrame
->>>>>>> e46bc0f8
         return self._df.lazy().collect().to_pandas()
 
 
